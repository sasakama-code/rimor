--- conflicted
+++ resolved
@@ -5,7 +5,6 @@
 The format is based on [Keep a Changelog](https://keepachangelog.com/en/1.0.0/),
 and this project adheres to [Semantic Versioning](https://semver.org/spec/v2.0.0.html).
 
-<<<<<<< HEAD
 ## [0.8.2] - 2025-08-02
 
 ### Fixed
@@ -14,7 +13,7 @@
   - release.ymlから`files:`セクションを削除
   - README.mdとCHANGELOG.mdのアセットアップロードを廃止
   - リリースノートは本文に記載されるため、別途アセットは不要 (#48)
-=======
+
 ## [0.8.1] - 2025-08-02
 
 ### Fixed
@@ -23,7 +22,6 @@
   - jest.setup.jsにエラー抑制パターンを追加
   - CI/CDパイプラインでのログ視認性を改善
   - プロダクションコードには影響なし (#47)
->>>>>>> feb97497
 
 ## [0.8.0] - 2025-08-02
 
